package step.streaming.server;

import org.slf4j.Logger;
import org.slf4j.LoggerFactory;
import step.streaming.common.*;
import step.streaming.server.data.LineSlicingIterator;

import java.io.IOException;
import java.io.InputStream;
import java.io.UncheckedIOException;
import java.util.*;
import java.util.concurrent.ConcurrentHashMap;
import java.util.concurrent.CopyOnWriteArrayList;
import java.util.concurrent.atomic.AtomicLong;
import java.util.concurrent.atomic.AtomicReference;
import java.util.function.Consumer;
import java.util.function.Function;
import java.util.stream.Collectors;
import java.util.stream.Stream;
import java.util.stream.StreamSupport;

public class DefaultStreamingResourceManager implements StreamingResourceManager {

    private static final Logger logger = LoggerFactory.getLogger(DefaultStreamingResourceManager.class);

    protected final StreamingResourcesCatalogBackend catalog;
    protected final StreamingResourcesStorageBackend storage;
    protected final StreamingResourceUploadContexts uploadContexts;
    protected final Function<String, StreamingResourceReference> referenceProducerFunction;

    // Listeners interested in a single resource (e.g. download clients). Listeners interested in an entire context will use the respective methods in the uploadContexts instead.
    protected final Map<String, CopyOnWriteArrayList<Consumer<StreamingResourceStatus>>> statusListeners = new ConcurrentHashMap<>();

    public DefaultStreamingResourceManager(StreamingResourcesCatalogBackend catalog,
                                           StreamingResourcesStorageBackend storage,
                                           Function<String, StreamingResourceReference> referenceProducerFunction,
                                           StreamingResourceUploadContexts uploadContexts
    ) {
        this.catalog = Objects.requireNonNull(catalog);
        this.storage = Objects.requireNonNull(storage);
        this.referenceProducerFunction = Objects.requireNonNull(referenceProducerFunction);
        this.uploadContexts = uploadContexts;
    }

    @Override
    public StreamingResourceReference getReferenceFor(String resourceId) {
        return referenceProducerFunction.apply(resourceId);
    }

    @Override
    public String registerNewResource(StreamingResourceMetadata metadata, String uploadContextId) throws IOException {
        StreamingResourceUploadContext uploadContext = (uploadContextId != null && uploadContexts != null) ? uploadContexts.getContext(uploadContextId) : null;
        String resourceId = catalog.createResource(metadata, uploadContext);
        logger.debug("Created new streaming resource: {}, context={}", resourceId, uploadContextId);

        try {
            storage.prepareForWrite(resourceId, metadata.getSupportsLineAccess());
        } catch (IOException e) {
            markFailed(resourceId);
            logger.error("Storage backend failed to prepare resource {} for writing", resourceId, e);
            throw e;
        }
        if (uploadContext != null) {
            uploadContexts.onResourceCreated(uploadContextId, resourceId, metadata);
        }
        StreamingResourceStatusUpdate update = new StreamingResourceStatusUpdate(StreamingResourceTransferStatus.INITIATED, 0L, metadata.getSupportsLineAccess() ? 0L : null);
        StreamingResourceStatus status = catalog.updateStatus(resourceId, update);
        emitStatus(resourceId, status);

        return resourceId;
    }

    @Override
    public long writeChunk(String resourceId, InputStream input) throws IOException {
        try {
            AtomicReference<Long> linebreakCount = new AtomicReference<>();
            Consumer<Long> linebreakCountListener = linebreakCount::set;
            Consumer<Long> sizeListener = updatedSize -> {
                StreamingResourceStatusUpdate update = new StreamingResourceStatusUpdate(
                        StreamingResourceTransferStatus.IN_PROGRESS, updatedSize, linebreakCount.get()
                );
                logger.debug("Updating streaming resource: {}, statusUpdate={}", resourceId, update);
                StreamingResourceStatus status = catalog.updateStatus(resourceId, update);
                logger.debug("Updated streaming resource: {}, status={}", resourceId, status);
                emitStatus(resourceId, status);
            };
            storage.writeChunk(resourceId, input, sizeListener, linebreakCountListener);

            long currentSize = storage.getCurrentSize(resourceId);
            logger.debug("Delegated chunk write for {} (current size: {})", resourceId, currentSize);
            return currentSize;
        } catch (IOException e) {
            logger.warn("IOException during writeChunk for {} — marking FAILED", resourceId, e);
            markFailed(resourceId);
            throw e;
        }
    }

    private StreamingResourceStatusUpdate getFinalStatusUpdate(String resourceId, StreamingResourceTransferStatus transferStatus) throws IOException {
        long finalSize = storage.getCurrentSize(resourceId);
        LinebreakIndex linebreakIndex = storage.getLinebreakIndex(resourceId);
        Long correctedNumberOfLines = null;
        // Line numbers are a PITA in some edge cases, because not all files properly end with a linebreak.
        // Note that this only (potentially) concerns the very last line of the file. If the last byte
        // in the file is a linebreak, all is good -- the file is properly terminated.
        // However, if it is NOT, then the last line will span from the position of the last LB+1 to the end of the file.
        // We only enter this block at all if an index is present (i.e. line indexing is on)
        if (linebreakIndex != null) {
            long linebreakCount = linebreakIndex.getTotalEntries();
            if (linebreakCount > 0) {
                long lastLb = linebreakIndex.getLinebreakPosition(linebreakCount - 1);
                if (lastLb != finalSize - 1) {
                    correctedNumberOfLines = linebreakCount + 1;
                }
            } else {
                // even more exotic: no linebreak at all -> single line, UNLESS the file has 0 bytes.
                correctedNumberOfLines = finalSize > 0 ? 1L : 0L;
            }
        }
        return new StreamingResourceStatusUpdate(transferStatus, finalSize, correctedNumberOfLines);
    }

    @Override
    public void markCompleted(String resourceId) {
        try {
<<<<<<< HEAD
            long finalSize = storage.getCurrentSize(resourceId);
            LinebreakIndex linebreakIndex = storage.getLinebreakIndex(resourceId);
            Long correctedNumberOfLines = null;
            // Line numbers are a PITA in some edge cases, because not all files properly end with a linebreak.
            // Note that this only (potentially) concerns the very last line of the file. If the last byte
            // in the file is a linebreak, all is good -- the file is properly terminated.
            // However, if it is NOT, then the last line will span from the position of the last LB+1 to the end of the file.
            // We only enter this block at all if an index is present (i.e. line indexing is on)
            if (linebreakIndex != null) {
                long linebreakCount = linebreakIndex.getTotalEntries();
                if (linebreakCount > 0) {
                    long lastLb = linebreakIndex.getLinebreakPosition(linebreakCount - 1);
                    if (lastLb != finalSize - 1) {
                        correctedNumberOfLines = linebreakCount + 1;
                    }
                } else {
                    // even more exotic: no linebreak at all -> single line, UNLESS the file has 0 bytes.
                    correctedNumberOfLines = finalSize > 0 ? 1L : 0L;
                }
            }
            StreamingResourceStatusUpdate update = new StreamingResourceStatusUpdate(StreamingResourceTransferStatus.COMPLETED, finalSize, correctedNumberOfLines);
            logger.info("Resource marked COMPLETED: {} (size: {})", resourceId, finalSize);
=======
            StreamingResourceStatusUpdate update = getFinalStatusUpdate(resourceId, StreamingResourceTransferStatus.COMPLETED);
>>>>>>> d9b33f52
            StreamingResourceStatus status = catalog.updateStatus(resourceId, update);
            logger.debug("Resource marked COMPLETED: {}, status={}", resourceId, status);
            emitStatus(resourceId, status);
        } catch (IOException e) {
            logger.warn("IOException during markCompleted for {}, marking as failed instead", resourceId, e);
            markFailed(resourceId);
        }
    }

    @Override
    public void markFailed(String resourceId) {
        boolean stillExists = storage.handleFailedUpload(resourceId);
        StreamingResourceStatusUpdate update;
        if (stillExists) {
            // update line numbers
            try {
                update = getFinalStatusUpdate(resourceId, StreamingResourceTransferStatus.FAILED);
            } catch (IOException e) {
                // should never happen, but if it does, only update the status itself, not the sizes
                logger.error("Unexpected error while updating status for failed upload, resourceId={}", resourceId, e);
                update = new StreamingResourceStatusUpdate(StreamingResourceTransferStatus.FAILED, null, null);
            }
        } else {
            // file was deleted, also update size
            update = new StreamingResourceStatusUpdate(StreamingResourceTransferStatus.FAILED, 0L, 0L);
        }
        StreamingResourceStatus status = catalog.updateStatus(resourceId, update);
        logger.warn("Resource marked FAILED: {}, status={}", resourceId, status);
        emitStatus(resourceId, status);
    }

    @Override
    public StreamingResourceStatus getStatus(String resourceId) {
        return catalog.getStatus(resourceId);
    }

    @Override
    public InputStream openStream(String resourceId, long start, long end) throws IOException {
        logger.debug("Opening stream for {}, chunk [{}, {}]", resourceId, start, end);
        return storage.openReadStream(resourceId, start, end);
    }

    @Override
    public void registerStatusListener(String resourceId, Consumer<StreamingResourceStatus> listener) {
        statusListeners
                .computeIfAbsent(resourceId, k -> new CopyOnWriteArrayList<>())
                .add(listener);

        logger.debug("Registered status listener for {}", resourceId);

        StreamingResourceStatus currentStatus = catalog.getStatus(resourceId);
        if (currentStatus != null) {
            listener.accept(currentStatus);
        }
    }

    @Override
    public void unregisterStatusListener(String resourceId, Consumer<StreamingResourceStatus> listener) {
        var listeners = statusListeners.get(resourceId);
        if (listeners != null) {
            if (listeners.remove(listener)) {
                logger.debug("Unregistered status listener for {}", resourceId);
            }
            if (listeners.isEmpty()) {
                statusListeners.remove(resourceId);
            }
        }
    }

    private void emitStatus(String resourceId, StreamingResourceStatus status) {
        var listeners = statusListeners.get(resourceId);
        if (listeners != null) {
            logger.debug("Emitting status update to {} listener(s) for {}: {}", listeners.size(), resourceId, status);
            for (var listener : listeners) {
                try {
                    listener.accept(status);
                } catch (Exception e) {
                    logger.error("Status listener unexpectedly threw exception {} on resource {}, status {}", listener, resourceId, status, e);
                }
            }
        }
        if (uploadContexts != null) {
            String uploadContextId = uploadContexts.getContextIdForResourceId(resourceId);
            if (uploadContextId != null) {
                uploadContexts.onResourceStatusChanged(uploadContextId, resourceId, status);
            }
        }
    }

    @Override
    public Stream<Long> getLinebreakPositions(String resourceId, long startingLinebreakIndex, long count) throws IOException {
        // this will throw an IllegalArgumentException if the ID does not exist
        StreamingResourceStatus status = catalog.getStatus(resourceId);
        if (status.getNumberOfLines() == null) {
            throw new IllegalArgumentException("Resource " + resourceId + " does not support access by line number");
        }
        LinebreakIndex index = storage.getLinebreakIndex(resourceId);
        if (index == null) {
            throw new IllegalStateException("Linebreak index not found for resource " + resourceId);
        }
        if (count < 0) {
            throw new IllegalArgumentException("count must not be negative");
        }
        // edge case -> return an empty stream when count is 0, regardless of requested index.
        if (count == 0) {
            return Stream.empty();
        }
        if (startingLinebreakIndex < 0 || startingLinebreakIndex >= status.getNumberOfLines()) {
            throw new IndexOutOfBoundsException("Linebreak index out of bounds: " + startingLinebreakIndex + "; acceptable values: [0, " + status.getNumberOfLines() + "[");
        }
        long lastIndex = startingLinebreakIndex + count;
        if (lastIndex > status.getNumberOfLines()) {
            throw new IndexOutOfBoundsException("Starting index + count exceeds number of entries: " + startingLinebreakIndex + " + " + count + " > " + status.getNumberOfLines());
        }
        // special case for the last (logical) linebreak, which may not be present in the index, but actually be EOF
        if (lastIndex == status.getNumberOfLines()) {
            if (index.getTotalEntries() == lastIndex) {
                // Index DOES have the last linebreak (i.e. file ends with LB)
                return index.getLinebreakPositions(startingLinebreakIndex, count);
            } else {
                // Index DOES NOT have last LB -- append it to the end of the stream by determining from file size.
                // Note that the last byte offset is the file size - 1.
                return Stream.concat(index.getLinebreakPositions(startingLinebreakIndex, count - 1), Stream.of(status.getCurrentSize() - 1));
            }
        } else {
            return index.getLinebreakPositions(startingLinebreakIndex, count);
        }
    }

    @Override
    public Stream<String> getLines(String resourceId, long startingLineIndex, long count) throws IOException {
        // this will perform any required validation. However, it returns the positions where the lines END, not where they start.
        Stream<Long> linebreakPositions = getLinebreakPositions(resourceId, startingLineIndex, count);
        // edge case -> return empty stream immediately
        if (count == 0) {
            return Stream.empty();
        }
        // We can't look at the last element of the stream without consuming it, so we just perform a new request just for the last LB.
        // This will produce a stream with one element (last byte position), and we need to add 1 because the read requests will stop *before* the given argument.
        long lastByteExclusive = getLinebreakPositions(resourceId, startingLineIndex + count - 1, 1).collect(Collectors.toList()).get(0) + 1;
        // The first byte is either the start of the file, or the position of the linebreak *prior* to the requested line (plus 1 to skip the LB itself)
        long firstByteInclusive = (startingLineIndex > 0) ? storage.getLinebreakIndex(resourceId).getLinebreakPosition(startingLineIndex - 1) + 1 : 0;

        InputStream bytesStream = openStream(resourceId, firstByteInclusive, lastByteExclusive);

        PrimitiveIterator.OfLong relativeLinebreakPositions = linebreakPositions.mapToLong(p -> p - firstByteInclusive).iterator();
        return StreamSupport.stream(
                Spliterators.spliteratorUnknownSize(new LineSlicingIterator(bytesStream, relativeLinebreakPositions),
                        Spliterator.ORDERED | Spliterator.NONNULL),
                false).onClose(() -> {
            try {
                bytesStream.close();
            } catch (IOException e) {
                throw new UncheckedIOException(e);
            }
        });
    }

    @Override
    public void deleteResource(String resourceId) throws IOException {
        catalog.delete(resourceId);
        storage.delete(resourceId);
    }

}<|MERGE_RESOLUTION|>--- conflicted
+++ resolved
@@ -123,32 +123,7 @@
     @Override
     public void markCompleted(String resourceId) {
         try {
-<<<<<<< HEAD
-            long finalSize = storage.getCurrentSize(resourceId);
-            LinebreakIndex linebreakIndex = storage.getLinebreakIndex(resourceId);
-            Long correctedNumberOfLines = null;
-            // Line numbers are a PITA in some edge cases, because not all files properly end with a linebreak.
-            // Note that this only (potentially) concerns the very last line of the file. If the last byte
-            // in the file is a linebreak, all is good -- the file is properly terminated.
-            // However, if it is NOT, then the last line will span from the position of the last LB+1 to the end of the file.
-            // We only enter this block at all if an index is present (i.e. line indexing is on)
-            if (linebreakIndex != null) {
-                long linebreakCount = linebreakIndex.getTotalEntries();
-                if (linebreakCount > 0) {
-                    long lastLb = linebreakIndex.getLinebreakPosition(linebreakCount - 1);
-                    if (lastLb != finalSize - 1) {
-                        correctedNumberOfLines = linebreakCount + 1;
-                    }
-                } else {
-                    // even more exotic: no linebreak at all -> single line, UNLESS the file has 0 bytes.
-                    correctedNumberOfLines = finalSize > 0 ? 1L : 0L;
-                }
-            }
-            StreamingResourceStatusUpdate update = new StreamingResourceStatusUpdate(StreamingResourceTransferStatus.COMPLETED, finalSize, correctedNumberOfLines);
-            logger.info("Resource marked COMPLETED: {} (size: {})", resourceId, finalSize);
-=======
             StreamingResourceStatusUpdate update = getFinalStatusUpdate(resourceId, StreamingResourceTransferStatus.COMPLETED);
->>>>>>> d9b33f52
             StreamingResourceStatus status = catalog.updateStatus(resourceId, update);
             logger.debug("Resource marked COMPLETED: {}, status={}", resourceId, status);
             emitStatus(resourceId, status);
